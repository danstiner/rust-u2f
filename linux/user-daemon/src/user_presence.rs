--- conflicted
+++ resolved
@@ -92,24 +92,14 @@
 impl UserPresence for NotificationUserPresence {
     async fn approve_registration(&self, application: &AppId) -> Result<bool, io::Error> {
         let site_name = try_reverse_app_id(application).unwrap_or(String::from("site"));
-<<<<<<< HEAD
-        let message = format!("Register with {}", site_name);
+        let message = format!("Register {}", site_name);
         self.test_user_presence(message).await
-=======
-        let message = format!("Register {}", site_name);
-        self.test_user_presence(&message)
->>>>>>> c62b34f4
     }
 
     async fn approve_authentication(&self, application: &AppId) -> Result<bool, io::Error> {
         let site_name = try_reverse_app_id(application).unwrap_or(String::from("site"));
-<<<<<<< HEAD
-        let message = format!("Authenticate with {}", site_name);
+        let message = format!("Authenticate {}", site_name);
         self.test_user_presence(message).await
-=======
-        let message = format!("Authenticate {}", site_name);
-        self.test_user_presence(&message)
->>>>>>> c62b34f4
     }
 
     async fn wink(&self) -> Result<(), io::Error> {
